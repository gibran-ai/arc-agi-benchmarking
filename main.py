import sys
import os

# Add the src directory to sys.path to allow direct execution of main.py
_project_root = os.path.dirname(os.path.abspath(__file__))
_src_dir = os.path.join(_project_root, "src")
if _src_dir not in sys.path:
    sys.path.insert(0, _src_dir)

import json
from arc_agi_benchmarking.adapters import (
    ProviderAdapter,
    AnthropicAdapter,
    OpenAIAdapter,
    DeepseekAdapter,
    GeminiAdapter,
    HuggingFaceFireworksAdapter,
    FireworksAdapter,
    GrokAdapter,
    OpenRouterAdapter,
    XAIAdapter,
)
from dotenv import load_dotenv
import arc_agi_benchmarking.utils as utils
from arc_agi_benchmarking.utils.metrics import timeit, set_metrics_enabled
from arc_agi_benchmarking.schemas import ARCPair, Attempt
from arc_agi_benchmarking.prompts.prompt_manager import convert_task_pairs_to_prompt
from typing import List, Optional
import argparse
import logging

logger = logging.getLogger(__name__)

load_dotenv()


class ARCTester:
    def __init__(
        self,
        config: str,
        save_submission_dir: str,
        overwrite_submission: bool,
        print_submission: bool,
        num_attempts: int,
        retry_attempts: int,
    ):
        self.config = config
        self.model_config = utils.read_models_config(config)
        self.provider = self.init_provider(self.model_config.provider)
        self.save_submission_dir = save_submission_dir
        self.overwrite_submission = overwrite_submission
        self.print_submission = print_submission
        self.num_attempts = num_attempts
        self.retry_attempts = retry_attempts

    def init_provider(self, provider_name: str) -> ProviderAdapter:
        if provider_name == "anthropic":
            return AnthropicAdapter(self.config)
        elif provider_name == "openai":
            return OpenAIAdapter(self.config)
        elif provider_name == "deepseek":
            return DeepseekAdapter(self.config)
        elif provider_name == "gemini":
            return GeminiAdapter(self.config)
        elif provider_name == "huggingfacefireworks":
            return HuggingFaceFireworksAdapter(self.config)
        elif provider_name == "fireworks":
            return FireworksAdapter(self.config)
        elif provider_name == "grok":
            return GrokAdapter(self.config)
        elif provider_name == "openrouter":
            return OpenRouterAdapter(self.config)
        elif provider_name == "xai":
            return XAIAdapter(self.config)
        else:
            raise ValueError(f"Unsupported provider: {provider_name}")

    def predict_task_output(
        self,
        training_pairs: List[ARCPair],
        test_input: ARCPair,
        task_id: str,
        test_id: str,
        pair_index: int,
    ):
        """
        Given a task, predict the test output. This reponse may need parsing.

        Convert the training pairs and test pairs into a prompt
        Give the prompt to the LLM
        return the response
        """

        # Convert the training pairs and test pairs into a prompt
        prompt = convert_task_pairs_to_prompt(training_pairs, test_input)

        logger.info(
            f"Making prediction for task {task_id}, test {test_id}, pair_index {pair_index}"
        )
        logger.debug(
            f"Using model config: {self.model_config.name} ({self.model_config.provider})"
        )
        logger.debug(f"Prompt length: {len(prompt)} characters")

        try:
            logger.debug("Waiting for model response...")
            response: Attempt = self.provider.make_prediction(
                prompt, task_id=task_id, test_id=test_id, pair_index=pair_index
            )

            logger.debug(
                f"Response received - Cost: ${response.metadata.cost.total_cost:.6f}, Usage: {response.metadata.usage.total_tokens} tokens"
            )

            # In verbose mode, show more detailed response info
            if logger.isEnabledFor(logging.DEBUG):
                logger.debug(f"Response details - Model: {response.metadata.model}")
                if (
                    hasattr(response.metadata.usage, "completion_tokens_details")
                    and response.metadata.usage.completion_tokens_details
                ):
                    reasoning_tokens = (
                        response.metadata.usage.completion_tokens_details.reasoning_tokens
                    )
                    if reasoning_tokens > 0:
                        logger.debug(f"Reasoning tokens used: {reasoning_tokens}")

        except Exception as e:
            logger.error(
                f"Provider prediction failed for task {task_id}, test {test_id}, pair_index {pair_index}: {e}"
            )
            if logger.isEnabledFor(logging.DEBUG):
                import traceback

                logger.debug(f"Full traceback:\n{traceback.format_exc()}")
            raise

        return response

    def get_task_prediction(
        self,
        training_pairs: List[ARCPair],
        test_input: ARCPair,
        task_id: str,
        test_id: str,
        pair_index: int,
    ) -> Attempt:
        """
        Modified to return the full Attempt object instead of just the parsed answer
        Uses the refactored parsing logic from arc_agi_benchmarking.parsing
        """
        # Get the initial response as an Attempt object
        attempt: Attempt = self.predict_task_output(
            training_pairs, test_input, task_id, test_id, pair_index
        )

        try:
            # If the validator couldn't parse the answer, fall back to the provider extractor
            if isinstance(attempt.answer, str):
                parsed = self.provider.extract_json_from_response(attempt.answer)
                if parsed is None:
                    raise ValueError("Failed to parse answer")
                attempt.answer = parsed
            return attempt
        except (json.JSONDecodeError, ValueError) as e:
            logger.error(
                f"Parsing/Validation failed for task {task_id}, test {test_id}, pair_index {pair_index}: {e}",
                exc_info=True,
            )
            raise

    @timeit
    def generate_task_solution(self, data_dir, task_id):
        """
        Generates and saves the solution for a specific ARC task.

        Args:
            data_dir: The directory containing the ARC task data (e.g., 'data/arc-agi/data/evaluation').
            task_id: The ID of the specific task to solve (e.g., '0a1d4ef5').

        Instance attributes used:
            self.config: The model configuration name being used.
            self.num_attempts: The number of prediction attempts per test pair.
            self.retry_attempts: The number of internal retries if a prediction attempt fails.
            self.save_submission_dir: Directory to save the final submission JSON.
            self.overwrite_submission: Whether to overwrite existing submission files.
            self.print_submission: Whether to log the final submission JSON content.
            self.provider: The initialized provider adapter.

        Returns:
            A list representing the submission structure if successful and saving is enabled,
            or None if no valid predictions were made or saving is disabled but run completes.
            Returns None immediately if submission exists and overwrite is False.
        """

        logger.info(f"Running task {task_id} with config {self.config}")
        utils.validate_data(data_dir, task_id)

        # Use the config name as the test_id
        test_id = self.config

        logger.info(f"Using model_config: {test_id} for task_id: {task_id}")

        # Logic for overwrite. If save_submission_dir is provided, check if the submission already exists
        if (
            self.save_submission_dir
            and utils.submission_exists(self.save_submission_dir, task_id)
            and not self.overwrite_submission
        ):
            logger.info(
                f"Submission for task {task_id} using {test_id} already exists, skipping"
            )
            return

        task_attempts = []

        train_pairs = utils.get_train_pairs_from_task(data_dir, task_id)
        test_input_pairs = utils.get_test_input_from_task(data_dir, task_id)
        test_pairs = utils.get_test_pairs_from_task(data_dir, task_id)

        # Go through each test pair to get a prediction. 96% of challenges have 1 pair.
        for t, pair_input_obj in enumerate(test_input_pairs):
            pair_index = t
            logger.info(
                f"Starting task {task_id}, ModelConfig: {test_id}, Test Pair Index: {pair_index+1}/{len(test_input_pairs)}"
            )

            pair_submission_attempts = {}

            # Run through each prediction attempt
            for attempt_num in range(1, self.num_attempts + 1):
                attempt_key = f"attempt_{attempt_num}"
                pair_submission_attempts[attempt_key] = None

                for retry_num in range(self.retry_attempts):
                    try:
                        logger.debug(
                            f"    Task {task_id}, ModelConfig {test_id}, Pair {pair_index+1}, Predicting attempt #{attempt_num}, retry #{retry_num + 1}"
                        )
                        # Now storing the full attempt object with task_id and test_id
                        attempt_obj = self.get_task_prediction(
                            training_pairs=train_pairs,
                            test_input=pair_input_obj,
                            task_id=task_id,
                            test_id=test_id,
                            pair_index=pair_index,
                        )

                        if attempt_obj is not None:
<<<<<<< HEAD
                            logger.debug(
                                f"    Task {task_id}, ModelConfig {test_id}, Pair {pair_index+1}, Attempt #{attempt_num} successful. Prediction: {attempt_obj.answer}"
                            )
                            pair_submission_attempts[attempt_key] = (
                                attempt_obj.model_dump(mode="json")
                            )
                            break
=======
                            logger.debug(f"    Task {task_id}, ModelConfig {test_id}, Pair {pair_index+1}, Attempt #{attempt_num} successful. Prediction: {attempt_obj.answer}")
                            # Set correct field by comparing to ground truth
                            attempt_obj.correct = attempt_obj.answer == test_pairs[pair_index].output
                            pair_submission_attempts[attempt_key] = attempt_obj.model_dump(mode='json')
                            break 
>>>>>>> 15239675
                    except Exception as e:
                        error_msg = f"    Task {task_id}, ModelConfig {test_id}, Pair {pair_index+1}, Attempt #{attempt_num}, Retry #{retry_num + 1} failed. Error: {e}"
                        logger.warning(error_msg)

                        # In verbose mode, show full traceback for debugging
                        if logger.isEnabledFor(logging.DEBUG):
                            import traceback

                            logger.debug(
                                f"Full traceback for the above error:\n{traceback.format_exc()}"
                            )

                    if retry_num == self.retry_attempts - 1:
                        logger.warning(
                            f"    Task {task_id}, ModelConfig {test_id}, Pair {pair_index+1}, All {self.retry_attempts} retries failed for attempt #{attempt_num}"
                        )

            # Only append non-None attempts for this pair
            if any(v is not None for v in pair_submission_attempts.values()):
                task_attempts.append(pair_submission_attempts)

        if task_attempts:
            if self.print_submission:
                # Log the submission content; use json.dumps for potentially large structures
                logger.info(
                    f"Final submission for task {task_id}, ModelConfig {test_id}:\n{json.dumps(task_attempts, indent=4)}"
                )

            if self.save_submission_dir:
                utils.save_submission(self.save_submission_dir, task_id, task_attempts)
                logger.info(
                    f"Submission for task {task_id}, ModelConfig {test_id} saved to {self.save_submission_dir}"
                )
        else:
            logger.warning(
                f"No valid predictions for task {task_id}, ModelConfig {test_id} after all attempts. Skipping submission."
            )

        return task_attempts if task_attempts else None


def main_cli(cli_args: Optional[List[str]] = None):
    parser = argparse.ArgumentParser(description="Run ARC Tester")
    parser.add_argument(
        "--data_dir", type=str, help="Data set to run. Configure in config/config.json"
    )
    parser.add_argument("--task_id", type=str, help="Specific task ID to run")
    parser.add_argument(
        "--config",
        type=str,
        required=True,
        help="Configuration name (e.g., 'o1_high', 'gemini_short_response')",
    )
    parser.add_argument(
        "--save_submission_dir",
        type=str,
        metavar="FOLDER_NAME",
        help="Folder name to save the submissions under Ex: 'submissions/o1_high'",
    )
    parser.add_argument(
        "--overwrite_submission",
        action="store_true",
        help="Overwrite the submission if it already exists",
    )
    parser.add_argument(
        "--print_submission",
        action="store_true",
        help="Print the submission to the console after each task",
    )
    parser.add_argument(
        "--task_set",
        type=str,
        default="public_eval",
        choices=["public_eval", "public_training"],
        help="Task set to run",
    )
    parser.add_argument(
        "--num_attempts",
        type=int,
        default=2,
        help="Number of attempts for each prediction",
    )
    parser.add_argument(
        "--retry_attempts",
        type=int,
        default=2,
        help="Number of retry attempts for failed predictions",
    )
    parser.add_argument(
        "--enable-metrics",
        action="store_true",
        default=False,
        help="Enable metrics collection and dumping (disabled by default).",
    )
    parser.add_argument(
        "--log-level",
        type=str,
        default="INFO",
        choices=["DEBUG", "INFO", "WARNING", "ERROR", "CRITICAL"],
        help="Set the logging level (default: INFO)",
    )
    parser.add_argument(
        "--verbose",
        action="store_true",
        help="Enable verbose output (shows debug info for arc_agi_benchmarking only, keeps libraries quiet)",
    )
    args = parser.parse_args(cli_args)

    # Set metrics enabled status based on CLI arg first
    set_metrics_enabled(args.enable_metrics)

    # Configure logging
    if args.verbose:
        # Verbose mode: Show DEBUG for our code, WARNING+ for libraries
        logging.basicConfig(
            level=logging.DEBUG,
            format="%(asctime)s - %(name)s - %(levelname)s - %(message)s",
        )

        # Set library loggers to WARNING to reduce noise
        library_loggers = [
            "openai",
            "httpx",
            "httpcore",
            "urllib3",
            "requests",
            "anthropic",
            "google",
            "pydantic",
            "transformers",
        ]
        for lib_logger in library_loggers:
            logging.getLogger(lib_logger).setLevel(logging.WARNING)

        # Keep our application loggers at DEBUG
        logging.getLogger("arc_agi_benchmarking").setLevel(logging.DEBUG)
        logging.getLogger("__main__").setLevel(logging.DEBUG)

        logger.info(
            "Verbose mode enabled - showing debug output for arc_agi_benchmarking only"
        )
    else:
        # Normal mode: Use the specified log level
        logging.basicConfig(
            level=getattr(logging, args.log_level.upper()),
            format="%(asctime)s - %(name)s - %(levelname)s - %(message)s",
        )

    arc_solver = ARCTester(
        config=args.config,
        save_submission_dir=args.save_submission_dir,
        overwrite_submission=args.overwrite_submission,
        print_submission=args.print_submission,
        num_attempts=args.num_attempts,
        retry_attempts=args.retry_attempts,
    )

    arc_solver.generate_task_solution(data_dir=args.data_dir, task_id=args.task_id)
    # Optionally return the solver or a status for more detailed testing if needed
    # For this test, we'll just ensure it runs without error.


if __name__ == "__main__":
    main_cli()<|MERGE_RESOLUTION|>--- conflicted
+++ resolved
@@ -247,21 +247,11 @@
                         )
 
                         if attempt_obj is not None:
-<<<<<<< HEAD
-                            logger.debug(
-                                f"    Task {task_id}, ModelConfig {test_id}, Pair {pair_index+1}, Attempt #{attempt_num} successful. Prediction: {attempt_obj.answer}"
-                            )
-                            pair_submission_attempts[attempt_key] = (
-                                attempt_obj.model_dump(mode="json")
-                            )
-                            break
-=======
                             logger.debug(f"    Task {task_id}, ModelConfig {test_id}, Pair {pair_index+1}, Attempt #{attempt_num} successful. Prediction: {attempt_obj.answer}")
                             # Set correct field by comparing to ground truth
                             attempt_obj.correct = attempt_obj.answer == test_pairs[pair_index].output
                             pair_submission_attempts[attempt_key] = attempt_obj.model_dump(mode='json')
                             break 
->>>>>>> 15239675
                     except Exception as e:
                         error_msg = f"    Task {task_id}, ModelConfig {test_id}, Pair {pair_index+1}, Attempt #{attempt_num}, Retry #{retry_num + 1} failed. Error: {e}"
                         logger.warning(error_msg)
