from .provider import ProviderAdapter
from .openai_base import OpenAIBaseAdapter
import os
from dotenv import load_dotenv
import json
from openai import OpenAI
from datetime import datetime, timezone
from arc_agi_benchmarking.schemas import (
    APIType,
    AttemptMetadata,
    Choice,
    Message,
    Usage,
    Cost,
    CompletionTokensDetails,
    Attempt,
)
from typing import Optional, Any, List, Dict

import re

load_dotenv()


class OpenAIAdapter(OpenAIBaseAdapter):

    def init_client(self):
        """
        Initialize the OpenAI client
        """
        if not os.environ.get("OPENAI_API_KEY"):
            raise ValueError("OPENAI_API_KEY not found in environment variables")
<<<<<<< HEAD

        client = OpenAI()
=======
        
        client = OpenAI(
            max_retries=0,
            timeout=1800,
        )
>>>>>>> 15239675
        return client

    def make_prediction(
        self,
        prompt: str,
        task_id: Optional[str] = None,
        test_id: Optional[str] = None,
        pair_index: int | None = None,
    ) -> Attempt:
        """
        Make a prediction with the OpenAI model and return an Attempt object

        Args:
            prompt: The prompt to send to the model
            task_id: Optional task ID to include in metadata
            test_id: Optional test ID to include in metadata
        """
        start_time = datetime.now(timezone.utc)

        response = self._call_ai_model(prompt)

        end_time = datetime.now(timezone.utc)

        # Centralised usage & cost calculation (includes sanity-check)
        cost = self._calculate_cost(response)

        # Retrieve usage *after* cost calculation, as cost calc might infer reasoning tokens
        usage = self._get_usage(response)

        # Get reasoning summary (will be None if not available or not Responses API)
        reasoning_summary = self._get_reasoning_summary(response)

        # Convert input messages to choices
        input_choices = [Choice(index=0, message=Message(role="user", content=prompt))]

        # Convert OpenAI response to our schema
        response_choices = [
            Choice(
                index=1,
                message=Message(
                    role=self._get_role(response), content=self._get_content(response)
                ),
            )
        ]

        # Combine input and response choices
        all_choices = input_choices + response_choices

        # Create metadata
        if isinstance(reasoning_summary, list):
            reasoning_summary = str(reasoning_summary)
        metadata = AttemptMetadata(
            model=self.model_config.model_name,
            provider=self.model_config.provider,
            start_timestamp=start_time,
            end_timestamp=end_time,
            choices=all_choices,
            reasoning_summary=reasoning_summary,
            kwargs=self.model_config.kwargs,
            usage=usage,
            cost=cost,
            task_id=task_id,
            pair_index=pair_index,
            test_id=test_id,
        )

        attempt = Attempt(metadata=metadata, answer=self._get_content(response))

        return attempt

    def extract_json_from_response(self, input_response: str) -> list[list[int]] | None:
        prompt = f"""
You are a helpful assistant. Extract only the JSON array of arrays from the following response. 
Do not include any explanation, formatting, or additional text.
Return ONLY the valid JSON array of arrays with integers.

Response:
{input_response}

Example of expected output format:
[[1, 2, 3], [4, 5, 6]]

IMPORTANT: Return ONLY the array, with no additional text, quotes, or formatting.
"""
        completion = self._call_ai_model(prompt=prompt)

        assistant_content = self._get_content(completion)

        # Try to extract JSON from various formats
        # Remove markdown code blocks if present
        if "```" in assistant_content:
            # Extract content between code blocks
            code_blocks = assistant_content.split("```")
            for block in code_blocks:
                if block.strip() and not block.strip().startswith("json"):
                    assistant_content = block.strip()
                    break

        # Remove any leading/trailing text that's not part of the JSON
        assistant_content = assistant_content.strip()

        # Try to find array start/end if there's surrounding text
        if assistant_content and not assistant_content.startswith("["):
            start_idx = assistant_content.find("[[")
            if start_idx >= 0:
                end_idx = assistant_content.rfind("]]") + 2
                if end_idx > start_idx:
                    assistant_content = assistant_content[start_idx:end_idx]

        try:
            # Try direct parsing first
            json_result = json.loads(assistant_content)
            if isinstance(json_result, list) and all(
                isinstance(item, list) for item in json_result
            ):
                return json_result

            # If we got a dict with a response key, use that
            if isinstance(json_result, dict) and "response" in json_result:
                return json_result.get("response")

            return None
        except json.JSONDecodeError:
            # If direct parsing fails, try to find and extract just the array part
            try:
                # Look for array pattern and extract it
                array_pattern = r"\[\s*\[\s*\d+(?:\s*,\s*\d+)*\s*\](?:\s*,\s*\[\s*\d+(?:\s*,\s*\d+)*\s*\])*\s*\]"
                match = re.search(array_pattern, assistant_content)
                if match:
                    return json.loads(match.group(0))
            except:
                pass

            return None<|MERGE_RESOLUTION|>--- conflicted
+++ resolved
@@ -30,16 +30,11 @@
         """
         if not os.environ.get("OPENAI_API_KEY"):
             raise ValueError("OPENAI_API_KEY not found in environment variables")
-<<<<<<< HEAD
-
-        client = OpenAI()
-=======
         
         client = OpenAI(
             max_retries=0,
             timeout=1800,
         )
->>>>>>> 15239675
         return client
 
     def make_prediction(
